/*
 * Licensed to the Apache Software Foundation (ASF) under one or more
 * contributor license agreements.  See the NOTICE file distributed with
 * this work for additional information regarding copyright ownership.
 * The ASF licenses this file to You under the Apache License, Version 2.0
 * (the "License"); you may not use this file except in compliance with
 * the License.  You may obtain a copy of the License at
 *
 *     http://www.apache.org/licenses/LICENSE-2.0
 *
 * Unless required by applicable law or agreed to in writing, software
 * distributed under the License is distributed on an "AS IS" BASIS,
 * WITHOUT WARRANTIES OR CONDITIONS OF ANY KIND, either express or implied.
 * See the License for the specific language governing permissions and
 * limitations under the License.
 */

package com.alibaba.dubbo.rpc;

import java.util.Map;

@Deprecated
public interface Invocation extends org.apache.dubbo.rpc.Invocation {

    @Override
    Invoker<?> getInvoker();

    default org.apache.dubbo.rpc.Invocation getOriginal() {
        return null;
    }

    @Override
    default void setAttachmentIfAbsent(String key, Object value) {
    }

    @Override
    default void setAttachment(String key, Object value) {

    }

<<<<<<< HEAD
    class CompatibleInvocation implements Invocation {
=======
    @Override
    default String getServiceName() {
        return null;
    }

    class CompatibleInvocation implements Invocation, org.apache.dubbo.rpc.Invocation {
>>>>>>> 13c01efd

        private org.apache.dubbo.rpc.Invocation delegate;

        public CompatibleInvocation(org.apache.dubbo.rpc.Invocation invocation) {
            this.delegate = invocation;
        }

        @Override
        public String getMethodName() {
            return delegate.getMethodName();
        }

        @Override
        public Class<?>[] getParameterTypes() {
            return delegate.getParameterTypes();
        }

        @Override
        public Object[] getArguments() {
            return delegate.getArguments();
        }

        @Override
        public Map<String, Object> getAttachments() {
            return delegate.getAttachments();
        }

        @Override
        public Object getAttachment(String key) {
            return delegate.getAttachment(key);
        }

        @Override
        public Object getAttachment(String key, Object defaultValue) {
            return delegate.getAttachment(key, defaultValue);
        }

        @Override
        public Invoker<?> getInvoker() {
            return new Invoker.CompatibleInvoker(delegate.getInvoker());
        }

        @Override
        public Object put(Object key, Object value) {
            return delegate.put(key, value);
        }

        @Override
        public Object get(Object key) {
            return delegate.get(key);
        }

        @Override
        public Map<Object, Object> getAttributes() {
            return delegate.getAttributes();
        }

        @Override
        public org.apache.dubbo.rpc.Invocation getOriginal() {
            return delegate;
        }
    }
}<|MERGE_RESOLUTION|>--- conflicted
+++ resolved
@@ -38,16 +38,12 @@
 
     }
 
-<<<<<<< HEAD
-    class CompatibleInvocation implements Invocation {
-=======
     @Override
     default String getServiceName() {
         return null;
     }
 
-    class CompatibleInvocation implements Invocation, org.apache.dubbo.rpc.Invocation {
->>>>>>> 13c01efd
+    class CompatibleInvocation implements Invocation {
 
         private org.apache.dubbo.rpc.Invocation delegate;
 
